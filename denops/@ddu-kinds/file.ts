--- conflicted
+++ resolved
@@ -6,17 +6,12 @@
   PreviewContext,
   Previewer,
   SourceOptions,
-<<<<<<< HEAD
 } from "../../../ddu.vim/denops/ddu/types.ts";
-=======
-} from "https://deno.land/x/ddu_vim@v1.5.0/types.ts";
-import { Denops, fn, op } from "https://deno.land/x/ddu_vim@v1.5.0/deps.ts";
->>>>>>> 81529393
 import {
   dirname,
   isAbsolute,
   join,
-<<<<<<< HEAD
+  resolve,
 } from "https://deno.land/std@0.135.0/path/mod.ts";
 import {
   Denops,
@@ -24,10 +19,6 @@
   fn,
   op,
 } from "../../../ddu.vim/denops/ddu/deps.ts";
-=======
-  resolve,
-} from "https://deno.land/std@0.135.0/path/mod.ts";
->>>>>>> 81529393
 
 export type ActionData = {
   bufNr?: number;
@@ -167,13 +158,10 @@
         "",
         "file",
       ) as string;
-<<<<<<< HEAD
-=======
       if (input == "") {
         return Promise.resolve(ActionFlags.Persist);
       }
 
->>>>>>> 81529393
       const newDirectory = isAbsolute(input) ? input : join(cwd, input);
 
       try {
